"""Item crud client."""
import logging
<<<<<<< HEAD
from base64 import urlsafe_b64encode
=======
import re
>>>>>>> e10ee6b3
from datetime import datetime as datetime_type
from datetime import timezone
from typing import Any, Dict, List, Optional, Set, Type, Union
from urllib.parse import unquote_plus, urljoin

import attr
import orjson
import stac_pydantic
from fastapi import HTTPException, Request
from overrides import overrides
from pydantic import ValidationError
from pygeofilter.backends.cql2_json import to_cql2
from pygeofilter.parsers.cql2_text import parse as parse_cql2_text
from stac_pydantic.links import Relations
from stac_pydantic.shared import MimeTypes

from stac_fastapi.elasticsearch import serializers
from stac_fastapi.elasticsearch.config import ElasticsearchSettings
from stac_fastapi.elasticsearch.database_logic import DatabaseLogic
from stac_fastapi.elasticsearch.models.links import PagingLinks
from stac_fastapi.elasticsearch.serializers import CollectionSerializer, ItemSerializer
from stac_fastapi.elasticsearch.session import Session
from stac_fastapi.extensions.third_party.bulk_transactions import (
    BaseBulkTransactionsClient,
    Items,
)
from stac_fastapi.types import stac as stac_types
from stac_fastapi.types.config import Settings
from stac_fastapi.types.core import (
    AsyncBaseCoreClient,
    AsyncBaseFiltersClient,
    AsyncBaseTransactionsClient,
)
from stac_fastapi.types.links import CollectionLinks
from stac_fastapi.types.search import BaseSearchPostRequest
from stac_fastapi.types.stac import Collection, Collections, Item, ItemCollection

logger = logging.getLogger(__name__)

NumType = Union[float, int]


@attr.s
class CoreClient(AsyncBaseCoreClient):
    """Client for core endpoints defined by the STAC specification.

    This class is a implementation of `AsyncBaseCoreClient` that implements the core endpoints
    defined by the STAC specification. It uses the `DatabaseLogic` class to interact with the
    database, and `ItemSerializer` and `CollectionSerializer` to convert between STAC objects and
    database records.

    Attributes:
        session (Session): A requests session instance to be used for all HTTP requests.
        item_serializer (Type[serializers.ItemSerializer]): A serializer class to be used to convert
            between STAC items and database records.
        collection_serializer (Type[serializers.CollectionSerializer]): A serializer class to be
            used to convert between STAC collections and database records.
        database (DatabaseLogic): An instance of the `DatabaseLogic` class that is used to interact
            with the database.
    """

    session: Session = attr.ib(default=attr.Factory(Session.create_from_env))
    item_serializer: Type[serializers.ItemSerializer] = attr.ib(
        default=serializers.ItemSerializer
    )
    collection_serializer: Type[serializers.CollectionSerializer] = attr.ib(
        default=serializers.CollectionSerializer
    )
    database = DatabaseLogic()

    @overrides
    async def all_collections(self, **kwargs) -> Collections:
        """Read all collections from the database.

        Returns:
            Collections: A `Collections` object containing all the collections in the database and
                links to various resources.

        Raises:
            Exception: If any error occurs while reading the collections from the database.
        """
        request: Request = kwargs["request"]
        base_url = str(kwargs["request"].base_url)

        limit = (
            int(request.query_params["limit"])
            if "limit" in request.query_params
            else 10
        )
        token = (
            request.query_params["token"] if "token" in request.query_params else None
        )

        hits = await self.database.get_all_collections(limit=limit, token=token)

        next_search_after = None
        next_link = None
        if len(hits) == limit:
            last_hit = hits[-1]
            next_search_after = last_hit["sort"]
            next_token = urlsafe_b64encode(
                ",".join(map(str, next_search_after)).encode()
            ).decode()
            paging_links = PagingLinks(next=next_token, request=request)
            next_link = paging_links.link_next()

        links = [
            {
                "rel": Relations.root.value,
                "type": MimeTypes.json,
                "href": base_url,
            },
            {
                "rel": Relations.parent.value,
                "type": MimeTypes.json,
                "href": base_url,
            },
            {
                "rel": Relations.self.value,
                "type": MimeTypes.json,
                "href": urljoin(base_url, "collections"),
            },
        ]

        if next_link:
            links.append(next_link)

        return Collections(
            collections=[
                self.collection_serializer.db_to_stac(c["_source"], base_url=base_url)
                for c in hits
            ],
            links=links,
        )

    @overrides
    async def get_collection(self, collection_id: str, **kwargs) -> Collection:
        """Get a collection from the database by its id.

        Args:
            collection_id (str): The id of the collection to retrieve.
            kwargs: Additional keyword arguments passed to the API call.

        Returns:
            Collection: A `Collection` object representing the requested collection.

        Raises:
            NotFoundError: If the collection with the given id cannot be found in the database.
        """
        base_url = str(kwargs["request"].base_url)
        collection = await self.database.find_collection(collection_id=collection_id)
        return self.collection_serializer.db_to_stac(collection, base_url)

    @overrides
    async def item_collection(
        self,
        collection_id: str,
        bbox: Optional[List[NumType]] = None,
        datetime: Union[str, datetime_type, None] = None,
        limit: int = 10,
        token: str = None,
        **kwargs,
    ) -> ItemCollection:
        """Read items from a specific collection in the database.

        Args:
            collection_id (str): The identifier of the collection to read items from.
            bbox (Optional[List[NumType]]): The bounding box to filter items by.
            datetime (Union[str, datetime_type, None]): The datetime range to filter items by.
            limit (int): The maximum number of items to return. The default value is 10.
            token (str): A token used for pagination.
            request (Request): The incoming request.

        Returns:
            ItemCollection: An `ItemCollection` object containing the items from the specified collection that meet
                the filter criteria and links to various resources.

        Raises:
            HTTPException: If the specified collection is not found.
            Exception: If any error occurs while reading the items from the database.
        """
        request: Request = kwargs["request"]
        base_url = str(request.base_url)

        collection = await self.get_collection(
            collection_id=collection_id, request=request
        )
        collection_id = collection.get("id")
        if collection_id is None:
            raise HTTPException(status_code=404, detail="Collection not found")

        search = self.database.make_search()
        search = self.database.apply_collections_filter(
            search=search, collection_ids=[collection_id]
        )

        if datetime:
            datetime_search = self._return_date(datetime)
            search = self.database.apply_datetime_filter(
                search=search, datetime_search=datetime_search
            )

        if bbox:
            bbox = [float(x) for x in bbox]
            if len(bbox) == 6:
                bbox = [bbox[0], bbox[1], bbox[3], bbox[4]]

            search = self.database.apply_bbox_filter(search=search, bbox=bbox)

        items, maybe_count, next_token = await self.database.execute_search(
            search=search,
            limit=limit,
            sort=None,
            token=token,  # type: ignore
            collection_ids=[collection_id],
        )

        items = [
            self.item_serializer.db_to_stac(item, base_url=base_url) for item in items
        ]

        context_obj = None
        if self.extension_is_enabled("ContextExtension"):
            context_obj = {
                "returned": len(items),
                "limit": limit,
            }
            if maybe_count is not None:
                context_obj["matched"] = maybe_count

        links = []
        if next_token:
            links = await PagingLinks(request=request, next=next_token).get_links()

        return ItemCollection(
            type="FeatureCollection",
            features=items,
            links=links,
            context=context_obj,
        )

    @overrides
    async def get_item(self, item_id: str, collection_id: str, **kwargs) -> Item:
        """Get an item from the database based on its id and collection id.

        Args:
            collection_id (str): The ID of the collection the item belongs to.
            item_id (str): The ID of the item to be retrieved.

        Returns:
            Item: An `Item` object representing the requested item.

        Raises:
            Exception: If any error occurs while getting the item from the database.
            NotFoundError: If the item does not exist in the specified collection.
        """
        base_url = str(kwargs["request"].base_url)
        item = await self.database.get_one_item(
            item_id=item_id, collection_id=collection_id
        )
        return self.item_serializer.db_to_stac(item, base_url)

    @staticmethod
    def _return_date(interval_str):
        """
        Convert a date interval string into a dictionary for filtering search results.

        The date interval string should be formatted as either a single date or a range of dates separated
        by "/". The date format should be ISO-8601 (YYYY-MM-DDTHH:MM:SSZ). If the interval string is a
        single date, it will be converted to a dictionary with a single "eq" key whose value is the date in
        the ISO-8601 format. If the interval string is a range of dates, it will be converted to a
        dictionary with "gte" (greater than or equal to) and "lte" (less than or equal to) keys. If the
        interval string is a range of dates with ".." instead of "/", the start and end dates will be
        assigned default values to encompass the entire possible date range.

        Args:
            interval_str (str): The date interval string to be converted.

        Returns:
            dict: A dictionary representing the date interval for use in filtering search results.
        """
        intervals = interval_str.split("/")
        if len(intervals) == 1:
            datetime = f"{intervals[0][0:19]}Z"
            return {"eq": datetime}
        else:
            start_date = intervals[0]
            end_date = intervals[1]
            if ".." not in intervals:
                start_date = f"{start_date[0:19]}Z"
                end_date = f"{end_date[0:19]}Z"
            elif start_date != "..":
                start_date = f"{start_date[0:19]}Z"
                end_date = "2200-12-01T12:31:12Z"
            elif end_date != "..":
                start_date = "1900-10-01T00:00:00Z"
                end_date = f"{end_date[0:19]}Z"
            else:
                start_date = "1900-10-01T00:00:00Z"
                end_date = "2200-12-01T12:31:12Z"

        return {"lte": end_date, "gte": start_date}

    async def get_search(
        self,
        request: Request,
        collections: Optional[List[str]] = None,
        ids: Optional[List[str]] = None,
        bbox: Optional[List[NumType]] = None,
        datetime: Optional[Union[str, datetime_type]] = None,
        limit: Optional[int] = 10,
        query: Optional[str] = None,
        token: Optional[str] = None,
        fields: Optional[List[str]] = None,
        sortby: Optional[str] = None,
        intersects: Optional[str] = None,
        filter: Optional[str] = None,
        filter_lang: Optional[str] = None,
        **kwargs,
    ) -> ItemCollection:
        """Get search results from the database.

        Args:
            collections (Optional[List[str]]): List of collection IDs to search in.
            ids (Optional[List[str]]): List of item IDs to search for.
            bbox (Optional[List[NumType]]): Bounding box to search in.
            datetime (Optional[Union[str, datetime_type]]): Filter items based on the datetime field.
            limit (Optional[int]): Maximum number of results to return.
            query (Optional[str]): Query string to filter the results.
            token (Optional[str]): Access token to use when searching the catalog.
            fields (Optional[List[str]]): Fields to include or exclude from the results.
            sortby (Optional[str]): Sorting options for the results.
            intersects (Optional[str]): GeoJSON geometry to search in.
            kwargs: Additional parameters to be passed to the API.

        Returns:
            ItemCollection: Collection of `Item` objects representing the search results.

        Raises:
            HTTPException: If any error occurs while searching the catalog.
        """
        base_args = {
            "collections": collections,
            "ids": ids,
            "bbox": bbox,
            "limit": limit,
            "token": token,
            "query": orjson.loads(query) if query else query,
        }

        # this is borrowed from stac-fastapi-pgstac
        # Kludgy fix because using factory does not allow alias for filter-lan
        query_params = str(request.query_params)
        if filter_lang is None:
            match = re.search(r"filter-lang=([a-z0-9-]+)", query_params, re.IGNORECASE)
            if match:
                filter_lang = match.group(1)

        if datetime:
            base_args["datetime"] = datetime

        if intersects:
            base_args["intersects"] = orjson.loads(unquote_plus(intersects))

        if sortby:
            sort_param = []
            for sort in sortby:
                sort_param.append(
                    {
                        "field": sort[1:],
                        "direction": "asc" if sort[0] == "+" else "desc",
                    }
                )
            base_args["sortby"] = sort_param

        if filter:
            if filter_lang == "cql2-text":
                base_args["filter-lang"] = "cql2-json"
                base_args["filter"] = orjson.loads(to_cql2(parse_cql2_text(filter)))
            else:
                base_args["filter-lang"] = "cql2-json"
                base_args["filter"] = orjson.loads(unquote_plus(filter))

        if fields:
            includes = set()
            excludes = set()
            for field in fields:
                if field[0] == "-":
                    excludes.add(field[1:])
                elif field[0] == "+":
                    includes.add(field[1:])
                else:
                    includes.add(field)
            base_args["fields"] = {"include": includes, "exclude": excludes}

        # Do the request
        try:
            search_request = self.post_request_model(**base_args)
        except ValidationError:
            raise HTTPException(status_code=400, detail="Invalid parameters provided")
        resp = await self.post_search(search_request=search_request, request=request)

        return resp

    async def post_search(
        self, search_request: BaseSearchPostRequest, request: Request
    ) -> ItemCollection:
        """
        Perform a POST search on the catalog.

        Args:
            search_request (BaseSearchPostRequest): Request object that includes the parameters for the search.
            kwargs: Keyword arguments passed to the function.

        Returns:
            ItemCollection: A collection of items matching the search criteria.

        Raises:
            HTTPException: If there is an error with the cql2_json filter.
        """
        base_url = str(request.base_url)

        search = self.database.make_search()

        if search_request.ids:
            search = self.database.apply_ids_filter(
                search=search, item_ids=search_request.ids
            )

        if search_request.collections:
            search = self.database.apply_collections_filter(
                search=search, collection_ids=search_request.collections
            )

        if search_request.datetime:
            datetime_search = self._return_date(search_request.datetime)
            search = self.database.apply_datetime_filter(
                search=search, datetime_search=datetime_search
            )

        if search_request.bbox:
            bbox = search_request.bbox
            if len(bbox) == 6:
                bbox = [bbox[0], bbox[1], bbox[3], bbox[4]]

            search = self.database.apply_bbox_filter(search=search, bbox=bbox)

        if search_request.intersects:
            search = self.database.apply_intersects_filter(
                search=search, intersects=search_request.intersects
            )

        if search_request.query:
            for (field_name, expr) in search_request.query.items():
                field = "properties__" + field_name
                for (op, value) in expr.items():
                    search = self.database.apply_stacql_filter(
                        search=search, op=op, field=field, value=value
                    )

        # only cql2_json is supported here
        if hasattr(search_request, "filter"):
            cql2_filter = getattr(search_request, "filter", None)
            try:
                search = self.database.apply_cql2_filter(search, cql2_filter)
            except Exception as e:
                raise HTTPException(
                    status_code=400, detail=f"Error with cql2_json filter: {e}"
                )

        sort = None
        if search_request.sortby:
            sort = self.database.populate_sort(search_request.sortby)

        limit = 10
        if search_request.limit:
            limit = search_request.limit

        items, maybe_count, next_token = await self.database.execute_search(
            search=search,
            limit=limit,
            token=search_request.token,  # type: ignore
            sort=sort,
            collection_ids=search_request.collections,
        )

        items = [
            self.item_serializer.db_to_stac(item, base_url=base_url) for item in items
        ]

        if self.extension_is_enabled("FieldsExtension"):
            if search_request.query is not None:
                query_include: Set[str] = set(
                    [
                        k if k in Settings.get().indexed_fields else f"properties.{k}"
                        for k in search_request.query.keys()
                    ]
                )
                if not search_request.fields.include:
                    search_request.fields.include = query_include
                else:
                    search_request.fields.include.union(query_include)

            filter_kwargs = search_request.fields.filter_fields

            items = [
                orjson.loads(stac_pydantic.Item(**feat).json(**filter_kwargs))
                for feat in items
            ]

        context_obj = None
        if self.extension_is_enabled("ContextExtension"):
            context_obj = {
                "returned": len(items),
                "limit": limit,
            }
            if maybe_count is not None:
                context_obj["matched"] = maybe_count

        links = []
        if next_token:
            links = await PagingLinks(request=request, next=next_token).get_links()

        return ItemCollection(
            type="FeatureCollection",
            features=items,
            links=links,
            context=context_obj,
        )


@attr.s
class TransactionsClient(AsyncBaseTransactionsClient):
    """Transactions extension specific CRUD operations."""

    session: Session = attr.ib(default=attr.Factory(Session.create_from_env))
    database = DatabaseLogic()

    @overrides
    async def create_item(
        self, collection_id: str, item: stac_types.Item, **kwargs
    ) -> stac_types.Item:
        """Create an item in the collection.

        Args:
            collection_id (str): The id of the collection to add the item to.
            item (stac_types.Item): The item to be added to the collection.
            kwargs: Additional keyword arguments.

        Returns:
            stac_types.Item: The created item.

        Raises:
            NotFound: If the specified collection is not found in the database.
            ConflictError: If the item in the specified collection already exists.

        """
        base_url = str(kwargs["request"].base_url)

        # If a feature collection is posted
        if item["type"] == "FeatureCollection":
            bulk_client = BulkTransactionsClient()
            processed_items = [
                bulk_client.preprocess_item(item, base_url) for item in item["features"]  # type: ignore
            ]

            await self.database.bulk_async(
                collection_id, processed_items, refresh=kwargs.get("refresh", False)
            )

            return None  # type: ignore
        else:
            item = await self.database.prep_create_item(item=item, base_url=base_url)
            await self.database.create_item(item, refresh=kwargs.get("refresh", False))
            return item

    @overrides
    async def update_item(
        self, collection_id: str, item_id: str, item: stac_types.Item, **kwargs
    ) -> stac_types.Item:
        """Update an item in the collection.

        Args:
            collection_id (str): The ID of the collection the item belongs to.
            item_id (str): The ID of the item to be updated.
            item (stac_types.Item): The new item data.
            kwargs: Other optional arguments, including the request object.

        Returns:
            stac_types.Item: The updated item object.

        Raises:
            NotFound: If the specified collection is not found in the database.

        """
        base_url = str(kwargs["request"].base_url)
        now = datetime_type.now(timezone.utc).isoformat().replace("+00:00", "Z")
        item["properties"]["updated"] = now

        await self.database.check_collection_exists(collection_id)
        await self.delete_item(item_id=item_id, collection_id=collection_id)
        await self.create_item(collection_id=collection_id, item=item, **kwargs)

        return ItemSerializer.db_to_stac(item, base_url)

    @overrides
    async def delete_item(
        self, item_id: str, collection_id: str, **kwargs
    ) -> stac_types.Item:
        """Delete an item from a collection.

        Args:
            item_id (str): The identifier of the item to delete.
            collection_id (str): The identifier of the collection that contains the item.

        Returns:
            Optional[stac_types.Item]: The deleted item, or `None` if the item was successfully deleted.
        """
        await self.database.delete_item(item_id=item_id, collection_id=collection_id)
        return None  # type: ignore

    @overrides
    async def create_collection(
        self, collection: stac_types.Collection, **kwargs
    ) -> stac_types.Collection:
        """Create a new collection in the database.

        Args:
            collection (stac_types.Collection): The collection to be created.
            kwargs: Additional keyword arguments.

        Returns:
            stac_types.Collection: The created collection object.

        Raises:
            ConflictError: If the collection already exists.
        """
        base_url = str(kwargs["request"].base_url)
        collection_links = CollectionLinks(
            collection_id=collection["id"], base_url=base_url
        ).create_links()
        collection["links"] = collection_links
        await self.database.create_collection(collection=collection)

        return CollectionSerializer.db_to_stac(collection, base_url)

    @overrides
    async def update_collection(
        self, collection: stac_types.Collection, **kwargs
    ) -> stac_types.Collection:
        """
        Update a collection.

        This method updates an existing collection in the database by first finding
        the collection by its id, then deleting the old version, and finally creating
        a new version of the updated collection. The updated collection is then returned.

        Args:
            collection: A STAC collection that needs to be updated.
            kwargs: Additional keyword arguments.

        Returns:
            A STAC collection that has been updated in the database.

        """
        base_url = str(kwargs["request"].base_url)

        await self.database.find_collection(collection_id=collection["id"])
        await self.delete_collection(collection["id"])
        await self.create_collection(collection, **kwargs)

        return CollectionSerializer.db_to_stac(collection, base_url)

    @overrides
    async def delete_collection(
        self, collection_id: str, **kwargs
    ) -> stac_types.Collection:
        """
        Delete a collection.

        This method deletes an existing collection in the database.

        Args:
            collection_id (str): The identifier of the collection that contains the item.
            kwargs: Additional keyword arguments.

        Returns:
            None.

        Raises:
            NotFoundError: If the collection doesn't exist.
        """
        await self.database.delete_collection(collection_id=collection_id)
        return None  # type: ignore


@attr.s
class BulkTransactionsClient(BaseBulkTransactionsClient):
    """A client for posting bulk transactions to a Postgres database.

    Attributes:
        session: An instance of `Session` to use for database connection.
        database: An instance of `DatabaseLogic` to perform database operations.
    """

    session: Session = attr.ib(default=attr.Factory(Session.create_from_env))
    database = DatabaseLogic()

    def __attrs_post_init__(self):
        """Create es engine."""
        settings = ElasticsearchSettings()
        self.client = settings.create_client

    def preprocess_item(self, item: stac_types.Item, base_url) -> stac_types.Item:
        """Preprocess an item to match the data model.

        Args:
            item: The item to preprocess.
            base_url: The base URL of the request.

        Returns:
            The preprocessed item.
        """
        return self.database.sync_prep_create_item(item=item, base_url=base_url)

    @overrides
    def bulk_item_insert(
        self, items: Items, chunk_size: Optional[int] = None, **kwargs
    ) -> str:
        """Perform a bulk insertion of items into the database using Elasticsearch.

        Args:
            items: The items to insert.
            chunk_size: The size of each chunk for bulk processing.
            **kwargs: Additional keyword arguments, such as `request` and `refresh`.

        Returns:
            A string indicating the number of items successfully added.
        """
        request = kwargs.get("request")
        if request:
            base_url = str(request.base_url)
        else:
            base_url = ""

        processed_items = [
            self.preprocess_item(item, base_url) for item in items.items.values()
        ]

        # not a great way to get the collection_id-- should be part of the method signature
        collection_id = processed_items[0]["collection"]

        self.database.bulk_sync(
            collection_id, processed_items, refresh=kwargs.get("refresh", False)
        )

        return f"Successfully added {len(processed_items)} Items."


@attr.s
class EsAsyncBaseFiltersClient(AsyncBaseFiltersClient):
    """Defines a pattern for implementing the STAC filter extension."""

    # todo: use the ES _mapping endpoint to dynamically find what fields exist
    async def get_queryables(
        self, collection_id: Optional[str] = None, **kwargs
    ) -> Dict[str, Any]:
        """Get the queryables available for the given collection_id.

        If collection_id is None, returns the intersection of all
        queryables over all collections.

        This base implementation returns a blank queryable schema. This is not allowed
        under OGC CQL but it is allowed by the STAC API Filter Extension

        https://github.com/radiantearth/stac-api-spec/tree/master/fragments/filter#queryables

        Args:
            collection_id (str, optional): The id of the collection to get queryables for.
            **kwargs: additional keyword arguments

        Returns:
            Dict[str, Any]: A dictionary containing the queryables for the given collection.
        """
        return {
            "$schema": "https://json-schema.org/draft/2019-09/schema",
            "$id": "https://stac-api.example.com/queryables",
            "type": "object",
            "title": "Queryables for Example STAC API",
            "description": "Queryable names for the example STAC API Item Search filter.",
            "properties": {
                "id": {
                    "description": "ID",
                    "$ref": "https://schemas.stacspec.org/v1.0.0/item-spec/json-schema/item.json#/definitions/core/allOf/2/properties/id",
                },
                "collection": {
                    "description": "Collection",
                    "$ref": "https://schemas.stacspec.org/v1.0.0/item-spec/json-schema/item.json#/definitions/core/allOf/2/then/properties/collection",
                },
                "geometry": {
                    "description": "Geometry",
                    "$ref": "https://schemas.stacspec.org/v1.0.0/item-spec/json-schema/item.json#/definitions/core/allOf/1/oneOf/0/properties/geometry",
                },
                "datetime": {
                    "description": "Acquisition Timestamp",
                    "$ref": "https://schemas.stacspec.org/v1.0.0/item-spec/json-schema/datetime.json#/properties/datetime",
                },
                "created": {
                    "description": "Creation Timestamp",
                    "$ref": "https://schemas.stacspec.org/v1.0.0/item-spec/json-schema/datetime.json#/properties/created",
                },
                "updated": {
                    "description": "Creation Timestamp",
                    "$ref": "https://schemas.stacspec.org/v1.0.0/item-spec/json-schema/datetime.json#/properties/updated",
                },
                "cloud_cover": {
                    "description": "Cloud Cover",
                    "$ref": "https://stac-extensions.github.io/eo/v1.0.0/schema.json#/definitions/fields/properties/eo:cloud_cover",
                },
                "cloud_shadow_percentage": {
                    "description": "Cloud Shadow Percentage",
                    "title": "Cloud Shadow Percentage",
                    "type": "number",
                    "minimum": 0,
                    "maximum": 100,
                },
                "nodata_pixel_percentage": {
                    "description": "No Data Pixel Percentage",
                    "title": "No Data Pixel Percentage",
                    "type": "number",
                    "minimum": 0,
                    "maximum": 100,
                },
            },
            "additionalProperties": True,
        }<|MERGE_RESOLUTION|>--- conflicted
+++ resolved
@@ -1,10 +1,7 @@
 """Item crud client."""
 import logging
-<<<<<<< HEAD
 from base64 import urlsafe_b64encode
-=======
 import re
->>>>>>> e10ee6b3
 from datetime import datetime as datetime_type
 from datetime import timezone
 from typing import Any, Dict, List, Optional, Set, Type, Union
