--- conflicted
+++ resolved
@@ -2,11 +2,8 @@
 
 import pystac
 import pytest
-<<<<<<< HEAD
-=======
 
 from ..conftest import create_collection, delete_collections_and_items, refresh_indices
->>>>>>> 8b123706
 
 
 @pytest.mark.asyncio
